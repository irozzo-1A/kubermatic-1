apiVersion: extensions/v1beta1
kind: Deployment
metadata:
  name: kubermatic-api-v1
spec:
  replicas: {{ .Values.kubermatic.api.replicas }}
  template:
    metadata:
      labels:
        role: kubermatic-api
        version: v1
      annotations:
        checksum/datecenters: {{ include (print $.Template.BasePath "/datacenter-yaml-secret.yaml") . | sha256sum }}
        checksum/kubeconfig: {{ include (print $.Template.BasePath "/kubeconfig-secret.yaml") . | sha256sum }}
    spec:
      serviceAccountName: kubermatic
      containers:
        - name: api
          command:
          - kubermatic-api
          args:
          - -address=0.0.0.0:8080
          - -v=4
          - -logtostderr
          - -datacenters=/opt/datacenter/datacenters.yaml
          - -token-issuer={{ .Values.kubermatic.auth.tokenIssuer }}
          - -client-id={{ .Values.kubermatic.auth.clientID }}
          - -versions=/opt/master-files/versions.yaml
          - -updates=/opt/master-files/updates.yaml
          - -internal-address=0.0.0.0:8085
          - -kubeconfig=/opt/.kube/kubeconfig
          - -master-resources=/opt/master-files
<<<<<<< HEAD
          - -addons={{ join "," .Values.kubermatic.addons.defaultAddons | quote }}
=======
          - -addons={{ join "," .Values.kubermatic.addons.defaultAddons }}
>>>>>>> cfabdecf
          - -token-issuer-skip-tls-verify={{ default false .Values.kubermatic.auth.skipTokenIssuerTLSVerify }}
          image: '{{ .Values.kubermatic.api.image.repository }}:{{.Values.kubermatic.api.image.tag}}'
          imagePullPolicy: {{.Values.kubermatic.api.image.pullPolicy}}
          ports:
            - name: metrics
              containerPort: 8085
            - name: http
              containerPort: 8080
              protocol: TCP
          volumeMounts:
            - name: kubeconfig
              mountPath: "/opt/.kube/"
              readOnly: true
            - name: datacenters
              mountPath: "/opt/datacenter/"
              readOnly: true
            - name: master-files
              mountPath: "/opt/master-files/"
              readOnly: true
          resources:
            requests:
              memory: "64Mi"
              cpu: "100m"
            limits:
              memory: "128Mi"
              cpu: "250m"
      imagePullSecrets:
        - name: dockercfg
      volumes:
        - name: kubeconfig
          secret:
            secretName: kubeconfig
        - name: datacenters
          secret:
            secretName: datacenters
        - name: master-files
          secret:
            secretName: master-files<|MERGE_RESOLUTION|>--- conflicted
+++ resolved
@@ -30,11 +30,7 @@
           - -internal-address=0.0.0.0:8085
           - -kubeconfig=/opt/.kube/kubeconfig
           - -master-resources=/opt/master-files
-<<<<<<< HEAD
-          - -addons={{ join "," .Values.kubermatic.addons.defaultAddons | quote }}
-=======
           - -addons={{ join "," .Values.kubermatic.addons.defaultAddons }}
->>>>>>> cfabdecf
           - -token-issuer-skip-tls-verify={{ default false .Values.kubermatic.auth.skipTokenIssuerTLSVerify }}
           image: '{{ .Values.kubermatic.api.image.repository }}:{{.Values.kubermatic.api.image.tag}}'
           imagePullPolicy: {{.Values.kubermatic.api.image.pullPolicy}}
